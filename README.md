# Co-Agent-Recruitment — AI-Powered Recruitment Platform

## Executive Summary

Co-Agent-Recruitment automates the end-to-end recruitment workflow by orchestrating specialized AI agents to parse resumes, analyze job postings, and deliver data-driven match recommendations—all while safeguarding candidate privacy. Recruiters only ever see anonymized, non-PII summaries and high-level insights; our co-agents handle personal data with the utmost care.

Built on Google's Agent Development Kit (ADK), Google Genkit AI framework, and leveraging event-driven agent-to-agent communication, Co-Agent-Recruitment provides a scalable, modular architecture for streamlined and privacy-first hiring operations.
<<<<<<< HEAD
=======

## Alpha Release
[co-agent-recruitment-v0.5.0-alpha](https://github.com/abhijitmjj/Co-Agent-Recruitment/releases/tag/v0.5.0-alpha) 
>>>>>>> 099dffa2

## Motivation

Hiring teams face several challenges:

- Manual extraction of unstructured resume and job posting data.
- Lack of real-time, structured insights for candidate–job alignment.
- Scalability bottlenecks when handling high volumes of applications.

Co-Agent-Recruitment Hire addresses these pain points by automating parsing, matching, and session management to accelerate and scale the recruitment process.

## Solution Overview

| Pillar                         | Description                                                          |
|--------------------------------|----------------------------------------------------------------------|
| **Next.js Frontend**           | Modern React-based UI with TypeScript, Tailwind CSS, and shadcn/ui components |
| **ADK Framework**              | Defines and configures AI agents for discrete parsing and matching tasks |
| **Google Genkit AI**           | AI framework for building and deploying AI-powered applications |
| **Agent-to-Agent Communication** | Agents coordinate via Pub/Sub events and sub-agent orchestration |
| **Core Agents**                | Resume Parser, Job Posting Parser, Matcher, and Orchestrator |
| **Authentication & Security**   | NextAuth.js with Google/GitHub OAuth, Firebase Admin SDK |
| **Cloud Infrastructure**       | Google Cloud Run, Firestore, Pub/Sub for scalable deployment |

![alt text](image.png)

## Architecture Overview

```text
   +----------+          +-------------+        +------------+
   | Company  |          | Resume      |        | Job Posting|
   | & Candidate|---+--->| Parser      |        | Parser     |
   +----------+   |      +-------------+        +------------+
                  |              \                /
                  |               \              /
                  |           +----------------------+      +--------+
                  +---------->| Orchestrator Agent   |----->| Matcher|
                              +----------------------+      +--------+
                                                  |
                                                  v
                                          +---------------+
                                          | UI & Reporting|
                                          +---------------+
```

## Agent Development Kit (ADK) Framework

Agents and orchestration are defined using Google’s ADK, which provides session management, callbacks, and modular sub-agent support.【F:co_agent_recruitment/agent.py†L99-L123】

The `OrchestratorAgentRunner` wraps the orchestrator for programmatic use and integrates session handling and event publishing.【F:co_agent_recruitment/agent_engine.py†L31-L44】

## Agent-to-Agent Communication (Co-Agent-Recruitment)

Agents emit and consume events via Google Cloud Pub/Sub using helper tools for robust message handling. This decouples services and enables asynchronous coordination.【F:co_agent_recruitment/tools/pubsub.py†L146-L168】【F:co_agent_recruitment/tools/pubsub.py†L171-L183】

## Core Features

Outlined in the project [blueprint](docs/blueprint.md):【F:docs/blueprint.md†L5-L9】

- **Company Interface:** Structured submission of job descriptions.
- **Candidate Interface:** Structured submission of resumes.
- **AI Matchmaking:** Orchestrator agent compares and matches profiles using Gemini via ADK.
- **Match Display:** Ranked match recommendations for both companies and candidates.
- **Privacy-First Workflow:** Recruiters only ever see anonymized summaries and high-level insights; all PII remains securely managed by our cooperative agents.

## Dataflow & Scalability Management

1. **Ingestion:** Resumes and job postings are submitted via REST or events.
2. **Parsing:** Dedicated agents transform unstructured text into JSON structures.
3. **Orchestration:** A master agent routes parsed data, invokes matching, and enriches responses with session info.
4. **Matching:** Compatibility scores are generated through a matcher agent.
5. **Emission:** Results are published to Pub/Sub, stored, and surfaced in the UI.

All components are stateless and containerized for horizontal scaling. Pub/Sub ensures backpressure management and elasticity under load.

```mermaid
graph TB
    subgraph "Frontend / UI Layer"
        UI[Recruiter UI<br/>Next.js App]
        API[REST API<br/>FastAPI/Express]
    end

    subgraph "Orchestration Layer"
        ORCH[Orchestrator Agent<br/>ADK Framework]
        RUNNER[OrchestratorAgentRunner<br/>Session Management]
        SESS[InMemorySessionService<br/>Session Persistence]
    end

    subgraph "Core Agents"
        RESUME[Resume Parser Agent<br/>Pydantic + Gemini]
        JOB[Job Posting Agent<br/>Pydantic + Gemini]
        MATCH[Matcher Agent<br/>Compatibility Scoring]
    end

    subgraph "Communication Layer"
        PUBSUB[Google Cloud Pub/Sub<br/>Event Bus]
        EVENTS[Event Types:<br/>• ParseResumeEvent<br/>• ParseJobPostingEvent<br/>• CompatibilityScoreEvent]
    end

    subgraph "External Services"
        VERTEX[Google Vertex AI<br/>Gemini Models]
        FIRESTORE[Google Firestore<br/>Data Storage]
        FIREBASE[Firebase Auth<br/>User Management]
        GCFUNC[Google Cloud Functions<br/>Firestore Saver]
    end

    subgraph "Agentic Tools"
        EMIT[emit_event<br/>Pub/Sub Publisher]
        RECV[receive_events<br/>Pub/Sub Consumer]
        PARSE[parse_dirty_json<br/>JSON Parser]
        SAVE[save_to_firestore<br/>Data Persistence]
    end

    %% Frontend connections
    UI --> API
    API --> RUNNER

    %% Orchestration connections
    RUNNER --> ORCH
    ORCH --> SESS
    ORCH --> RESUME
    ORCH --> JOB
    ORCH --> MATCH

    %% Agent connections
    RESUME --> VERTEX
    JOB --> VERTEX
    MATCH --> VERTEX

    %% Event publishing
    RUNNER --> EMIT
    EMIT --> PUBSUB
    PUBSUB --> EVENTS

    %% Data flow
    PUBSUB --> GCFUNC
    GCFUNC --> FIRESTORE

    %% Tool usage
    RESUME --> PARSE
    JOB --> PARSE
    MATCH --> PARSE
    GCFUNC --> SAVE

    %% External services
    UI --> FIREBASE
    FIRESTORE --> VERTEX

    %% Styling
    classDef frontend fill:#e1f5fe
    classDef orchestration fill:#f3e5f5
    classDef agents fill:#e8f5e8
    classDef communication fill:#fff3e0
    classDef external fill:#fce4ec
    classDef tools fill:#f1f8e9

    class UI,API frontend
    class ORCH,RUNNER,SESS orchestration
    class RESUME,JOB,MATCH agents
    class PUBSUB,EVENTS communication
    class VERTEX,FIRESTORE,FIREBASE,GCFUNC external
    class EMIT,RECV,PARSE,SAVE tools
```


## Event Flow

```mermaid
sequenceDiagram
    participant UI as Recruiter UI
    participant API as REST API
    participant RUNNER as OrchestratorAgentRunner
    participant ORCH as Orchestrator Agent
    participant RESUME as Resume Parser Agent
    participant JOB as Job Posting Agent
    participant MATCH as Matcher Agent
    participant PUBSUB as Google Cloud Pub/Sub
    participant FIRESTORE as Firestore Database
    participant GCFUNC as Cloud Function

    Note over UI,GCFUNC: Candidate-Job Match Flow: End-to-End

    %% Step 1: Job Collection
    UI->>+API: POST /parse-job-posting
    Note over UI,API: Recruiter submits job description
    
    API->>+RUNNER: run_async(user_id, job_posting_text)
    RUNNER->>+ORCH: Route to job_posting_agent
    
    ORCH->>+JOB: analyze_job_posting(job_text)
    Note over JOB: Gemini model extracts:<br/>• Job title, requirements<br/>• Skills, location<br/>• Company details
    JOB-->>-ORCH: Structured job posting JSON
    
    ORCH-->>-RUNNER: Job posting data + session info
    RUNNER->>PUBSUB: emit_event("ParseJobPostingEvent", payload)
    PUBSUB->>GCFUNC: Event trigger
    GCFUNC->>FIRESTORE: Save to jobs/{jobId}
    
    RUNNER-->>-API: Job posting analysis response
    API-->>-UI: Display parsed job posting

    %% Step 2: Candidate Collection  
    UI->>+API: POST /parse-resume
    Note over UI,API: Recruiter submits candidate resume
    
    API->>+RUNNER: run_async(user_id, resume_text)
    RUNNER->>+ORCH: Route to parse_resume_agent
    
    ORCH->>+RESUME: parse_resume(resume_text)
    Note over RESUME: Gemini model extracts:<br/>• Personal details<br/>• Skills, experience<br/>• Education, certifications
    RESUME-->>-ORCH: Structured resume JSON
    
    ORCH-->>-RUNNER: Resume data + session info
    RUNNER->>PUBSUB: emit_event("ParseResumeEvent", payload)
    PUBSUB->>GCFUNC: Event trigger
    GCFUNC->>FIRESTORE: Save to candidates/{candidateId}
    
    RUNNER-->>-API: Resume parsing response
    API-->>-UI: Display parsed resume

    %% Step 3: Match Creation
    UI->>+API: POST /generate-match
    Note over UI,API: Request compatibility analysis<br/>with job_id & candidate_id
    
    API->>FIRESTORE: Query job and candidate data
    FIRESTORE-->>API: Retrieved structured data
    
    API->>+RUNNER: run_async(user_id, match_request)
    RUNNER->>+ORCH: Route to matcher_agent
    
    ORCH->>+MATCH: generate_compatibility_score(resume_data, job_data)
    Note over MATCH: Gemini analyzes:<br/>• Skill alignment<br/>• Experience relevance<br/>• Qualification match
    MATCH-->>-ORCH: Compatibility score (0-100) + analysis
    
    ORCH-->>-RUNNER: Match results + session info
    RUNNER->>PUBSUB: emit_event("CompatibilityScoreEvent", payload)
    PUBSUB->>GCFUNC: Event trigger
    GCFUNC->>FIRESTORE: Save to matches/{matchId}
    
    RUNNER-->>-API: Compatibility analysis response
    API-->>-UI: Display match score & insights

    %% Step 4: Future Enhancement (Interview Scheduling)
    Note over UI,GCFUNC: Future: Interview Agent Integration
    rect rgb(240, 240, 240)
        Note over FIRESTORE: When match score > threshold
        FIRESTORE->>GCFUNC: Trigger interview_agent
        Note over GCFUNC: Would integrate with:<br/>• Calendar APIs<br/>• Email notifications<br/>• Interview scheduling
    end
```

## Getting Started

### Prerequisites

- Node.js 18+ or Bun
- Python 3.9+
- Google Cloud Project with the following APIs enabled:
  - Vertex AI API
  - Firestore API
  - Cloud Run API
  - Pub/Sub API
- Firebase project setup

### Environment Setup

1. **Clone the repository:**
   ```bash
   git clone <repository-url>
   cd Co-Agent-Recruitment
   ```

2. **Copy environment templates and configure variables:**
   ```bash
   cp .env.example .env.local
   ```

3. **Configure your `.env.local` file with the following required variables:**
   ```bash
   # Authentication
   NEXTAUTH_SECRET=your_32_character_secret_key_here
   NEXTAUTH_URL=http://localhost:9002

   # Google OAuth (for user authentication)
   GOOGLE_CLIENT_ID=your_google_client_id_here
   GOOGLE_CLIENT_SECRET=your_google_client_secret_here

   # GitHub OAuth (optional)
   GITHUB_CLIENT_ID=your_github_client_id_here
   GITHUB_CLIENT_SECRET=your_github_client_secret_here

   # AI Model Configuration
   GEMINI_MODEL=gemini-2.5-flash-preview-05-20
   PROJECT_ID=your_google_cloud_project_id_here

   # Firebase Service Account (for server-side operations)
   FIREBASE_SERVICE_ACCOUNT_KEY=your_firebase_service_account_json_key

   # Feature Flags
   NEXT_PUBLIC_FEATURE_ROLE_RESTRICTION_ENABLED=false
   ```

### Installation & Development

1. **Install dependencies:**
   ```bash
   # Using npm
   npm install

   # Or using bun (recommended)
   bun install
   ```

2. **Start the Python backend (optional for full agent functionality):**
   ```bash
   # Install Python dependencies
   pip install -r requirements.txt

   # Start the backend server
   npm run dev:backend
   # or
   uvicorn co_agent_recruitment.app:app --reload
   ```

3. **Start the Next.js frontend:**
   ```bash
   npm run dev
   # or
   bun run dev
   ```

4. **Open the application:**
   - Frontend: http://localhost:9002
   - Backend API: http://localhost:8000 (if running Python backend)

### Docker Setup (Optional)

For containerized development:

```bash
# Start dependencies (Pub/Sub emulator, etc.)
docker-compose up -d

# Build and run the application
docker build -t co-agent-recruitment .
docker run -p 9002:9002 co-agent-recruitment
```

## Technology Stack

### Frontend

- **Next.js 15** - React framework with App Router
- **TypeScript** - Type-safe JavaScript
- **Tailwind CSS** - Utility-first CSS framework
- **shadcn/ui** - Modern UI component library
- **React Hook Form** - Form handling with validation
- **Zod** - Schema validation

### Backend & AI

- **Google Genkit** - AI application framework
- **Google Vertex AI** - Gemini models for AI processing
- **Python FastAPI** - Backend API for agent orchestration
- **Google ADK** - Agent Development Kit

### Authentication & Database

- **NextAuth.js** - Authentication framework
- **Firebase Auth** - User authentication
- **Firestore** - NoSQL database
- **Firebase Admin SDK** - Server-side Firebase operations

### Cloud Infrastructure

- **Google Cloud Run** - Serverless container platform
- **Google Cloud Pub/Sub** - Event messaging
- **Google Cloud Functions** - Serverless functions
- **Docker** - Containerization

### Development Tools

- **Jest** - Testing framework
- **ESLint** - Code linting
- **Prettier** - Code formatting
- **TypeScript** - Static type checking

## Available Scripts

```bash
# Development
npm run dev              # Start Next.js development server (port 9002)
npm run dev:backend      # Start Python FastAPI backend
npm run genkit:dev       # Start Genkit development server
npm run genkit:watch     # Start Genkit with file watching

# Building & Production
npm run build            # Build the Next.js application
npm run start            # Start production server
npm run typecheck        # Run TypeScript type checking

# Testing & Quality
npm run test             # Run Jest tests
npm run test:bun         # Run tests with Bun
npm run lint             # Run ESLint
```

## Debugging

A VS Code launch configuration can be added at `.vscode/launch.json`:

- **Debug TypeScript File**: runs and debugs the currently open `.ts` file using `ts-node`
- **Debug JavaScript File**: runs and debugs the currently open `.js` file with Node

Make sure to install `ts-node` as a development dependency:
```bash
npm install --save-dev ts-node
```

Select the desired configuration from the Run and Debug panel in VS Code.

## Project Structure

```
.
├── co_agent_recruitment/          # Python backend with ADK agents
│   ├── agent.py                   # Core agent definitions
│   ├── app.py                     # FastAPI application
│   ├── agent_engine.py            # Agent orchestration engine
│   ├── firestore_saver/           # Cloud Functions for data persistence
│   ├── job_posting/               # Job posting analysis agent
│   ├── matcher/                   # Compatibility matching agent
│   ├── resume_parser/             # Resume parsing agent
│   ├── tools/                     # Pub/Sub and utility tools
│   └── tests/                     # Python test suite
├── src/                           # Next.js frontend application
│   ├── app/                       # App Router pages and API routes
│   │   ├── api/                   # API endpoints
│   │   ├── candidate/             # Candidate-facing pages
│   │   ├── company/               # Company-facing pages
│   │   └── data/                  # Data analytics pages
│   ├── components/                # React components
│   │   ├── ui/                    # shadcn/ui components
│   │   └── layout/                # Layout components
│   ├── lib/                       # Utility libraries
│   │   ├── actions.ts             # Client-side actions
│   │   ├── server-actions.ts      # Server-side actions
│   │   ├── client-actions.ts      # Client API wrappers
│   │   ├── cloud-run-auth.ts      # Cloud Run authentication
│   │   ├── firebase-admin.ts      # Firebase Admin SDK
│   │   ├── firebase-client.ts     # Firebase client SDK
│   │   └── auth.ts                # NextAuth configuration
│   ├── ai/                        # Genkit AI flows
│   │   └── flows/                 # AI processing flows
│   ├── contexts/                  # React contexts
│   └── hooks/                     # Custom React hooks
├── docs/                          # Documentation and blueprints
├── public/                        # Static assets
├── Dockerfile                     # Container configuration
├── docker-compose.yaml            # Development dependencies
├── package.json                   # Node.js dependencies and scripts
├── requirements.txt               # Python dependencies
├── next.config.ts                 # Next.js configuration
├── tailwind.config.js             # Tailwind CSS configuration
└── README.md                      # This document
```

## API Endpoints

### Frontend API Routes (Next.js)

- `POST /api/auth/[...nextauth]` - NextAuth authentication
- `POST /api/auth/firebase` - Firebase token exchange
- `GET /api/data/job-postings` - Retrieve job postings
- `GET /api/data/resumes` - Retrieve candidate resumes
- `GET /api/data/compatibility-scores` - Retrieve match scores
- `POST /api/generate-compatibility` - Generate compatibility analysis
- `POST /api/publish-query` - Publish queries to backend agents

### Backend API Routes (Python FastAPI)

- `POST /orchestrator` - Main agent orchestration endpoint
- `POST /publish-event` - Pub/Sub event publishing
- `GET /health` - Health check endpoint

## Authentication & Security

The application implements a multi-layered security approach:

### User Authentication

- **NextAuth.js** with Google and GitHub OAuth providers
- **Firebase Authentication** for user management
- **JWT tokens** for session management

### API Security

- **Server-side authentication** for all Cloud Run requests
- **Google Cloud IAM** for service-to-service authentication
- **Input validation** with Zod schemas
- **CORS configuration** for cross-origin requests

### Data Privacy

- **PII protection** - Personal data handled only by backend agents
- **Anonymized summaries** - Frontend only displays non-PII insights
- **Secure data storage** - Firestore with proper access controls

## Deployment

### Google Cloud Platform
The application is designed for deployment on Google Cloud Platform:

1. **Frontend**: Deploy to Cloud Run or App Engine
2. **Backend**: Deploy Python agents to Cloud Run
3. **Database**: Use Firestore for data persistence
4. **Authentication**: Configure Firebase Auth
5. **AI Processing**: Leverage Vertex AI for Gemini models

<<<<<<< HEAD
For detailed step-by-step deployment instructions, see the [**Cloud Run Deployment Guide**](DEPLOYMENT.md).
=======
For detailed step-by-step deployment instructions, see the [**Cloud Run Deployment Guide**](docs/DEPLOYMENT.md).

Altenate: if you don't want to have a fully customised endpoints, you can see Vertex Agent engine deployment [**Vertex Agent Engine**](docs/README_VERTEX_AI_DEPLOYMENT.md).
>>>>>>> 099dffa2

### Environment Variables for Production
Ensure all production environment variables are properly configured:

- Firebase service account credentials
- OAuth client secrets
- Cloud project configuration
- Security keys and tokens

## Monitoring & Observability

- **Application logs** via Google Cloud Logging
- **Performance monitoring** with built-in Next.js analytics
- **Error tracking** through comprehensive error handling
- **Health checks** for all services

## Contributing

Contributions are welcome! Please open an issue or pull request, and refer to our [contributing guidelines](CONTRIBUTING.md).

## Support

For questions, issues, or support, please contact us through the project repository or open an issue.
<|MERGE_RESOLUTION|>--- conflicted
+++ resolved
@@ -5,12 +5,11 @@
 Co-Agent-Recruitment automates the end-to-end recruitment workflow by orchestrating specialized AI agents to parse resumes, analyze job postings, and deliver data-driven match recommendations—all while safeguarding candidate privacy. Recruiters only ever see anonymized, non-PII summaries and high-level insights; our co-agents handle personal data with the utmost care.
 
 Built on Google's Agent Development Kit (ADK), Google Genkit AI framework, and leveraging event-driven agent-to-agent communication, Co-Agent-Recruitment provides a scalable, modular architecture for streamlined and privacy-first hiring operations.
-<<<<<<< HEAD
-=======
+
 
 ## Alpha Release
 [co-agent-recruitment-v0.5.0-alpha](https://github.com/abhijitmjj/Co-Agent-Recruitment/releases/tag/v0.5.0-alpha) 
->>>>>>> 099dffa2
+
 
 ## Motivation
 
@@ -529,13 +528,12 @@
 4. **Authentication**: Configure Firebase Auth
 5. **AI Processing**: Leverage Vertex AI for Gemini models
 
-<<<<<<< HEAD
+
 For detailed step-by-step deployment instructions, see the [**Cloud Run Deployment Guide**](DEPLOYMENT.md).
-=======
-For detailed step-by-step deployment instructions, see the [**Cloud Run Deployment Guide**](docs/DEPLOYMENT.md).
-
-Altenate: if you don't want to have a fully customised endpoints, you can see Vertex Agent engine deployment [**Vertex Agent Engine**](docs/README_VERTEX_AI_DEPLOYMENT.md).
->>>>>>> 099dffa2
+
+
+Altenate: if you don't want to have a fully customised endpoints, you can see Vertex Agent engine deployment [**Vertex Agent Engine**](README_VERTEX_AI_DEPLOYMENT.md).
+
 
 ### Environment Variables for Production
 Ensure all production environment variables are properly configured:
